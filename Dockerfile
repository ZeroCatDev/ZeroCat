--- conflicted
+++ resolved
@@ -1,10 +1,5 @@
-<<<<<<< HEAD
-FROM node:20.19.2
-LABEL author=wuyuan
-COPY . /
-=======
 # 使用轻量且有社区支持的 Node 官方镜像
-FROM node:20.19.0-alpine
+FROM node:20.19.2-alpine
 
 # 设置作者信息
 LABEL author="wuyuan"
@@ -16,7 +11,6 @@
 COPY package*.json ./
 
 # 使用缓存加速构建；锁版本保证一致性
->>>>>>> 957a7015
 RUN npm install
 
 # 复制项目文件
